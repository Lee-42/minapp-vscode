{
  "name": "minapp-vscode",
  "displayName": "minapp",
  "description": "微信小程序标签、属性的智能补全（同时支持原生小程序、mpvue 和 wepy 框架，并提供 snippets）",
<<<<<<< HEAD
  "version": "1.13.0",
=======
  "version": "1.13.1",
>>>>>>> 93792985
  "publisher": "qiu8310",
  "scripts": {
    "lint": "tslint src/**/*.ts --fix",
    "clear": "remove-all dist",
    "vscode:prepublish": "npm run build",
    "build": "npm run clear && npm run lint && tsc -p ./",
    "watch": "tsc -watch -p ./",
    "postinstall": "node ./node_modules/vscode/bin/install",
    "test": "npm run build && node ./node_modules/vscode/bin/test"
  },
  "keywords": [
    "wxml",
    "小程序",
    "微信",
    "wechat",
    "wexin"
  ],
  "license": "MIT",
  "author": "Mora <qiuzhongleiabc@126.com> (https://github.com/qiu8310)",
  "bugs": "https://github.com/wx-minapp/minapp-vscode/issues",
  "homepage": "https://github.com/wx-minapp/minapp-vscode",
  "repository": {
    "type": "git",
    "url": "https://github.com/wx-minapp/minapp-vscode"
  },
  "engines": {
    "vscode": "^1.19.0"
  },
  "icon": "res/icon.png",
  "categories": [
    "Programming Languages"
  ],
  "activationEvents": [
    "workspaceContains:minapp.cjson",
    "onLanguage:wxml-pug",
    "onLanguage:wxml",
    "onLanguage:vue"
  ],
  "main": "./dist/extension",
  "contributes": {
    "configuration": {
      "title": "minapp-vscode",
      "properties": {
        "minapp-vscode.disableCustomComponentAutocomponent": {
          "type": "boolean",
          "description": "禁止自定义组件的自动补全（自定义组件自动补全需要遍历组件文件，可能会影响性能）",
          "default": false
        },
        "minapp-vscode.resolveRoots": {
          "type": "array",
          "description": "解析文件引用关系用的根目录",
          "default": [
            "node_modules",
            "src"
          ],
          "items": {
            "type": "string"
          }
        },
        "minapp-vscode.linkAttributeNames": {
          "type": "array",
          "description": "指定 link 功能作用的标签属性，默认有 src，即 src 后面的路径会当作一个文件路径来解析；设置为空数组可以禁用 link 功能",
          "default": [
            "src"
          ],
          "items": {
            "type": "string"
          }
        },
        "minapp-vscode.formatMaxLineCharacters": {
          "type": "number",
          "description": "格式化时，单行允许的最长的长度",
          "default": 100
        },
        "minapp-vscode.reserveTags": {
          "type": "array",
          "items": {
            "type": "string"
          },
          "description": "格式化时，不处理的标签，即保持标签中的内容和格式化前一模一样，不会出现多余的换行",
          "default": []
        },
        "minapp-vscode.disableDecorate": {
          "type": "boolean",
          "description": "禁用模板文件中 js 变量自定义样式的功能",
          "default": false
        },
        "minapp-vscode.decorateComplexInterpolation": {
          "type": "boolean",
          "description": "如果设置为 true, 则如果 {{ }} 中是表达式，也添加指定的样式；否则只会匹配 {{ }} 中的为单个变量的情况",
          "default": true
        },
        "minapp-vscode.decorateType": {
          "type": "object",
          "description": "指定模板文件中 js 变量装饰的样式。可配置的属性有 https://code.visualstudio.com/docs/extensionAPI/vscode-api#DecorationRenderOptions",
          "default": {
            "color": "#ba68c8"
          }
        },
        "minapp-vscode.snippets": {
          "type": "object",
          "description": "自定义 snippets，与系统 snippets 配置类似（注意：如果 key 和默认提供的 snippet 重复，会覆盖掉默认的）",
          "default": {
            "wxml": {
              "open-data": {
                "body": "<open-data type=\"${1|groupName,userNickName,userAvatarUrl,userGender,userCity,userProvince,userCountry,userLanguage|}\" lang=\"${2|en,zh_CN,zh_TW|}\" />$0"
              }
            },
            "pug": {
              "open-data": {
                "body": "open-data(type=\"${1|groupName,userNickName,userAvatarUrl,userGender,userCity,userProvince,userCountry,userLanguage|}\" lang=\"${2|en,zh_CN,zh_TW|}\")$0"
              }
            }
          }
        },
        "minapp-vscode.disableAutoConfig": {
          "type": "boolean",
          "description": "默认在启动时会自动相关文件关联的配置项，配置成功后会将此配置自动设置成 true，避免下次启动再重新配置",
          "default": false
        },
        "minapp-vscode.selfCloseTags": {
          "type": "array",
          "description": "指定自我闭合的标签，用于自动补全时生成代码",
          "items": {
            "type": "string"
          },
          "default": [
            "icon",
            "progress",
            "checkbox",
            "input",
            "radio",
            "slider",
            "switch",
            "audio",
            "image",
            "video",
            "camera",
            "live-player",
            "live-pusher",
            "map",
            "canvas",
            "web-view",
            "open-data"
          ]
        },
        "minapp-vscode.wxmlQuoteStyle": {
          "type": "string",
          "default": "\"",
          "description": "自定义 wxml 自动补全是生成的引号"
        },
        "minapp-vscode.pugQuoteStyle": {
          "type": "string",
          "default": "'",
          "description": "自定义 pug 自动补全是生成的引号"
        },
        "minapp-vscode.globalStyleFiles": {
          "type": "array",
          "items": {
            "type": "string"
          },
          "description": "全局的样式文件，系统会自动从这些指定的文件中获取 className，用于模板中的 class 补全"
        },
        "minapp-vscode.styleExtensions": {
          "type": "array",
          "items": {
            "type": "string"
          },
          "default": [
            "wxss",
            "css",
            "less",
            "scss"
          ],
          "description": "当前样式文件的后缀中，系统会自动查找和当前模板同名的样式文件，用于模板中的 class 补全"
        },
        "minapp-vscode.wxmlFormatter": {
          "type": "string",
          "default": "wxml",
          "enum": [
            "wxml",
            "prettier",
            "prettyHtml"
          ],
          "description": "wxml 格式化工具"
        },
        "minapp-vscode.prettyHtml": {
          "type": "object",
          "default": {
            "useTabs": false,
            "tabWidth": 2,
            "printWidth": 100,
            "singleQuote": false,
            "usePrettier": true,
            "wrapAttributes": false,
            "sortAttributes": false
          },
          "description": "prettyHtml 配置"
        },
        "minapp-vscode.prettier": {
          "type": "object",
          "default": {
            "useTabs": false,
            "tabWidth": 2,
            "printWidth": 100,
            "singleQuote": false
          },
          "description": "prettier 配置"
        },
        "minapp-vscode.documentSelector": {
          "type": "array",
          "items": {
            "type": "string"
          },
          "uniqueItems": true,
          "default": [
            "wxml"
          ],
          "description": "The associated document types"
        }
      }
    },
    "themes": [],
    "languages": [
      {
        "id": "wxml",
        "extensions": [
          ".wxml"
        ],
        "configuration": "./res/wxml.language-configuration.json"
      },
      {
        "id": "wxml-pug",
        "extensions": [
          ".wpug",
          ".pug"
        ],
        "configuration": "./res/wxml-pug.language-configuration.json"
      }
    ],
    "grammars": [
      {
        "language": "wxml",
        "scopeName": "text.html.wxml",
        "path": "./res/wxml.tmLanguage.json",
        "embeddedLanguages": {
          "text.html": "html",
          "source.js": "js"
        }
      },
      {
        "language": "wxml-pug",
        "scopeName": "text.jade.wxml",
        "path": "./res/wxml-pug.tmLanguage.json",
        "embeddedLanguages": {
          "text.html": "html",
          "source.js": "js"
        }
      }
    ]
  },
  "dependencies": {
    "@minapp/common": "^2.2.4",
    "@minapp/wxml-parser": "^2.1.4",
    "@starptech/prettyhtml": "^0.8.16",
    "prettier": "^1.16.4",
    "tslib": "^1.9.0"
  },
  "devDependencies": {
    "@types/mocha": "^2.2.42",
    "@types/node": "^8.10.22",
    "@types/prettier": "^1.16.1",
    "mora-scripts": "^1.6.35",
    "tslint": "^5.14.0",
    "typescript": "^3.3.3333",
    "vscode": "^1.1.21"
  }
}<|MERGE_RESOLUTION|>--- conflicted
+++ resolved
@@ -2,11 +2,7 @@
   "name": "minapp-vscode",
   "displayName": "minapp",
   "description": "微信小程序标签、属性的智能补全（同时支持原生小程序、mpvue 和 wepy 框架，并提供 snippets）",
-<<<<<<< HEAD
-  "version": "1.13.0",
-=======
-  "version": "1.13.1",
->>>>>>> 93792985
+  "version": "1.13.2",
   "publisher": "qiu8310",
   "scripts": {
     "lint": "tslint src/**/*.ts --fix",
